--- conflicted
+++ resolved
@@ -18,9 +18,6 @@
     "gcs_era5_1degree": "GCSERA5OneDegree",
     "gcs_replay_atmosphere": "GCSReplayAtmosphere",
     "gfs_archive": "GFSArchive",
-<<<<<<< HEAD
     "aws_aorc": "AWSAORC",
-=======
     "aws_graf_archive" : "AWSGRAFArchive",
->>>>>>> 169facbf
 }